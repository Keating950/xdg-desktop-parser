--- conflicted
+++ resolved
@@ -83,14 +83,10 @@
         Ok(s.parse::<f64>()?.into())
     }
 
-<<<<<<< HEAD
-    fn parse_plural(s: &str, f: fn(&str) -> crate::Result<XdgDesktopValue>) -> crate::Result<XdgDesktopValue> {
-=======
     fn parse_plural(
         s: &str,
         f: fn(&str) -> crate::Result<XdgDesktopValue>,
     ) -> crate::Result<XdgDesktopValue> {
->>>>>>> a8c1730b
         let items: Result<Vec<XdgDesktopValue>, _> = VAL_DELIMITER.split(s).map(f).collect();
         Ok(XdgDesktopValue::List(items?))
     }
